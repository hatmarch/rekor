--- conflicted
+++ resolved
@@ -16,12 +16,6 @@
 package app
 
 import (
-<<<<<<< HEAD
-	"errors"
-	"fmt"
-	"net/url"
-	"os"
-=======
 	"context"
 	"encoding/hex"
 	"encoding/json"
@@ -31,7 +25,6 @@
 	"net/url"
 	"os"
 	"path/filepath"
->>>>>>> 93c94f39
 	"strings"
 
 	"github.com/projectrekor/rekor/pkg/types"
@@ -94,26 +87,6 @@
 	}
 }
 
-<<<<<<< HEAD
-func validateRekorServerURL() error {
-	rekorServerURL := viper.GetString("rekor_server")
-	if rekorServerURL != "" {
-		url, err := url.Parse(rekorServerURL)
-		if err != nil {
-			return fmt.Errorf("malformed rekor_server URL: %w", err)
-		}
-		if !url.IsAbs() {
-			return errors.New("rekor_server URL must be absolute")
-		}
-		lowercaseScheme := strings.ToLower(url.Scheme)
-		if lowercaseScheme != "http" && lowercaseScheme != "https" {
-			return errors.New("rekor_server must be a valid HTTP or HTTPS URL")
-		}
-	} else {
-		return errors.New("rekor_server must be specified")
-	}
-	return nil
-=======
 func addArtifactPFlags(cmd *cobra.Command) error {
 	cmd.Flags().String("signature", "", "path to detached signature file")
 	if err := cmd.MarkFlagFilename("signature"); err != nil {
@@ -268,5 +241,4 @@
 
 func (u *UrlFlag) Type() string {
 	return "url"
->>>>>>> 93c94f39
 }